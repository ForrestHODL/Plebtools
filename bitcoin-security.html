--- conflicted
+++ resolved
@@ -11,10 +11,8 @@
         .gradient-text {
             background: -webkit-linear-gradient(45deg, #f59e0b, #fbbf24, #fde68a);
             background-clip: text;
-<<<<<<< HEAD
-=======
+
             -webkit-background-clip: text;
->>>>>>> 4cb56c62
             -webkit-text-fill-color: transparent;
         }
         
